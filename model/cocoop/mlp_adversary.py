import torch
import torch.nn as nn
from torch.autograd import Function


class GradientReversalFunction(Function):
    @staticmethod
    def forward(ctx, x, lambda_):
        ctx.lambda_ = lambda_
        return x.view_as(x)

    @staticmethod
    def backward(ctx, grad_output):
        return -ctx.lambda_ * grad_output, None


class GradientReversalLayer(nn.Module):
    def __init__(self, lambda_=1.0):
        super().__init__()
        self.lambda_ = lambda_

    def forward(self, x):
        return GradientReversalFunction.apply(x, self.lambda_)


class AdversarialMLP(nn.Module):
    def __init__(self, input_dim, opt):
        super().__init__()
        hidden_dim = opt.hidden_dim
        hidden_layers = opt.hidden_layers

<<<<<<< HEAD
        layers = [nn.Linear(input_dim, hidden_dim), nn.ReLU(), nn.Dropout(0.2)]

        for _ in range(hidden_layers - 1):
            layers += [nn.Linear(hidden_dim, hidden_dim), nn.ReLU(), nn.Dropout(0.2)]

        layers.append(nn.Linear(hidden_dim, 1))  # No sigmoid here

        self.model = nn.Sequential(*layers)

=======
        self.model = nn.Sequential(
            nn.Linear(input_dim, hidden_dim),
            nn.ReLU(),
            nn.Dropout(0.1),
            *[
                nn.Sequential(
                    nn.Linear(hidden_dim, hidden_dim),
                    nn.ReLU(),
                    nn.Dropout(0.1),
                )
                for _ in range(hidden_layers - 1)
            ],
            nn.Linear(hidden_dim, 1),
        )

>>>>>>> 551db433
    def forward(self, x):
        return self.model(x)  # Output shape: [B, 1] with raw logits

        <|MERGE_RESOLUTION|>--- conflicted
+++ resolved
@@ -29,34 +29,23 @@
         hidden_dim = opt.hidden_dim
         hidden_layers = opt.hidden_layers
 
-<<<<<<< HEAD
-        layers = [nn.Linear(input_dim, hidden_dim), nn.ReLU(), nn.Dropout(0.2)]
-
-        for _ in range(hidden_layers - 1):
-            layers += [nn.Linear(hidden_dim, hidden_dim), nn.ReLU(), nn.Dropout(0.2)]
-
-        layers.append(nn.Linear(hidden_dim, 1))  # No sigmoid here
-
-        self.model = nn.Sequential(*layers)
-
-=======
         self.model = nn.Sequential(
             nn.Linear(input_dim, hidden_dim),
             nn.ReLU(),
-            nn.Dropout(0.1),
+            nn.Dropout(0.5),
             *[
                 nn.Sequential(
                     nn.Linear(hidden_dim, hidden_dim),
                     nn.ReLU(),
-                    nn.Dropout(0.1),
+                    nn.Dropout(0.2),
                 )
                 for _ in range(hidden_layers - 1)
             ],
             nn.Linear(hidden_dim, 1),
+            nn.Sigmoid(),
         )
 
->>>>>>> 551db433
+
+
     def forward(self, x):
-        return self.model(x)  # Output shape: [B, 1] with raw logits
-
-        +        return self.model(x)