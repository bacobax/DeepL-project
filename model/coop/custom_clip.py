--- conflicted
+++ resolved
@@ -104,22 +104,6 @@
         prompts = self.prompt_learner()
         text_features = self.text_encoder(prompts, self.tokenized_prompts)
         text_features = text_features / text_features.norm(dim=-1, keepdim=True)
-<<<<<<< HEAD
-        if torch.isnan(image_features).any():
-            print("⚠️ NaNs in image_features!")
-        
-        if torch.isnan(text_features).any():
-            print("⚠️ NaNs in text_features!")
-        
-        if torch.isinf(image_features).any():
-            print("⚠️ Infs in image_features!")
-        
-        if torch.isinf(text_features).any():
-            print("⚠️ Infs in text_features!")
-        
-        print("Image feature norm:", image_features.norm(dim=-1).mean().item())
-        print("Text feature norm:", text_features.norm(dim=-1).mean().item())
-=======
 
         if torch.isnan(image_features).any():
             print("⚠️ NaNs in image_features!")
@@ -136,7 +120,6 @@
         print("Image feature norm:", image_features.norm(dim=-1).mean().item())
         print("Text feature norm:", text_features.norm(dim=-1).mean().item())
 
->>>>>>> cb52f49a
         logits = logit_scale * image_features @ text_features.t()
 
         if self.prompt_learner.training and label is not None:
