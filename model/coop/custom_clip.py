--- conflicted
+++ resolved
@@ -11,28 +11,11 @@
         self.positional_embedding = clip_model.positional_embedding
         self.ln_final = clip_model.ln_final
         self.text_projection = clip_model.text_projection
-        self.dtype = clip_model.dtype
 
     def forward(self, prompts, tokenized_prompts):
-        """
-        prompts: [B * n_cls, ctx_len, dim]
-        tokenized_prompts: [n_cls, ctx_len] or [B * n_cls, ctx_len]
-        """
-        x = prompts + self.positional_embedding.type(self.dtype)
-        x = x.permute(1, 0, 2)  # [ctx_len, B * n_cls, dim]
+        x = prompts + self.positional_embedding
+        x = x.permute(1, 0, 2)  # [batch_size, n_ctx, transformer.width] -> [n_ctx, batch_size, transformer.width]
         x = self.transformer(x)
-<<<<<<< HEAD
-        x = x.permute(1, 0, 2)  # [B * n_cls, ctx_len, dim]
-        x = self.ln_final(x).type(self.dtype)
-
-        # Safe [EOT] selection
-        eot_token_id = 49407
-        if tokenized_prompts.ndim == 2:
-            tokenized_prompts = tokenized_prompts.repeat(prompts.shape[0] // tokenized_prompts.shape[0], 1)
-        eot_positions = (tokenized_prompts == eot_token_id).nonzero(as_tuple=False)
-        eot_positions = eot_positions[eot_positions[:, 0].argsort()]
-        x = x[torch.arange(x.shape[0]), eot_positions[:, 1]] @ self.text_projection
-=======
         x = x.permute(1, 0, 2)  # [n_ctx, batch_size, transformer.width] -> [batch_size, n_ctx, transformer.width]
         x = self.ln_final(x)
 
@@ -40,7 +23,6 @@
         x = x[torch.arange(x.shape[0]), tokenized_prompts.argmax(dim=-1)] @ self.text_projection
 
 
->>>>>>> 72d1f217
         return x
 
 class PromptLearnerCoOp(nn.Module):
@@ -107,7 +89,7 @@
         self.dtype = clip_model.dtype
 
     def forward(self, image, label=None):
-        logit_scale = self.logit_scale.exp().item()  # exp(2.5) ≈ 12.2
+        logit_scale = self.logit_scale.exp()
 
         print("Raw logit_scale:", self.logit_scale.item())
         print("Exp logit_scale:", logit_scale)
@@ -137,6 +119,6 @@
         logits = logit_scale * image_features @ text_features.t()
 
         if self.prompt_learner.training and label is not None:
-            return F.cross_entropy(logits, label)
+            return F.cross_entropy(logits, label), logits
 
         return logits