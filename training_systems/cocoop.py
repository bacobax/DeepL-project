import os
import math
from copy import deepcopy

import torch
from easydict import EasyDict
from tqdm import tqdm
from torch.utils.tensorboard import SummaryWriter
from torch.optim import SGD
from torch import nn
from torch.optim.lr_scheduler import LambdaLR
import clip

from model.cocoop.custom_clip import CustomCLIP
from model.cocoop.mlp_adversary import GradientReversalLayer, AdversarialMLP
from utils.datasets import get_data, base_novel_categories, split_data, CLASS_NAMES
from utils.training_cocoop import (
    test_step,
    training_step_v2,
    eval_step,
    adversarial_training_step,
    adversarial_kl_training_step,
)
import hashlib

from utils.tensor_board_logger import TensorboardLogger

def checksum(model):
    with torch.no_grad():
        all_params = torch.cat([p.view(-1).cpu() for p in model.parameters() if p.requires_grad])
        return hashlib.md5(all_params.numpy().tobytes()).hexdigest()

def harmonic_mean(a, b):
    return 2 * (a * b) / (a + b)


class CoCoOpSystem:
    def __init__(self, *, optimizer_configs, **kwargs):
        # Hyperparameters
        self.batch_size = kwargs.get("batch_size", 16)
        self.device = kwargs.get("device", "cuda")
        self.epochs = kwargs.get("epochs", 2)
        self.run_name = kwargs.get("run_name", "exp1")
        self.n_ctx = kwargs.get("n_ctx", 4)
        self.ctx_init = kwargs.get("ctx_init", "")
        self.class_token_position = kwargs.get("class_token_position", "end")
        self.csc = kwargs.get("csc", False)
        self.lambda_kl = kwargs.get("lambda_kl", [0.5, 0.5])
        self.cls_cluster_dict = kwargs.get("cls_cluster_dict", None)
        self.lambda_adv = kwargs.get("lambda_adv", 0.5)
        self.adv_training_epochs = kwargs.get("adv_training_epochs", 2)
        self.cnn_model = kwargs.get("cnn_model", "ViT-B/32")
        self.warmup_epoch = kwargs.get("warmup_epoch", 1)
        self.warmup_cons_lr = kwargs.get("warmup_cons_lr", 1e-5)
        self.using_kl_adv = kwargs.get("using_kl_adv", False)

        self.max_epoch = self.epochs
        self.optimizer_configs = optimizer_configs

        self.writer = SummaryWriter(log_dir=f"runs/CoCoOp/{self.run_name}")
        self.logger = TensorboardLogger(self.writer)

        self.logger.log_hparams({
            "batch_size": self.batch_size,
            "epochs": self.epochs,
            "n_ctx": self.n_ctx,
            "ctx_init": self.ctx_init,
            "class_token_position": self.class_token_position,
            "csc": self.csc,
            "lambda_kl_first": self.lambda_kl[0],
            "lambda_kl_second": self.lambda_kl[1],
            "warmup_epoch": self.warmup_epoch,
            "warmup_cons_lr": self.warmup_cons_lr,
            "lambda_adv": self.lambda_adv,
            "cnn_model": self.cnn_model,
        })

        # Load model
        self.clip_model, preprocess = clip.load(self.cnn_model)
        self.clip_model = self.clip_model.to(self.device)

        self.train_set, self.val_set, self.test_set = get_data(transform=preprocess)
        self.base_classes, self.novel_classes = base_novel_categories(self.train_set)
        self.train_base, _ = split_data(self.train_set, self.base_classes)
        self.val_base, self.val_novel = split_data(self.val_set, self.base_classes)
        self.test_base, self.test_novel = split_data(self.test_set, self.base_classes)

        resolution = self.clip_model.visual.input_resolution

        cfg = EasyDict({
            "TRAINER": {
                "COCOOP": {"CTX_LOAD": "./bin/coop/exp1_ctx_only.pth", "N_CTX": self.n_ctx, "CTX_INIT": self.ctx_init,
                           "PREC": "fp16"}},
            "INPUT": {"SIZE": [resolution, resolution]}
        })

        self.model = CustomCLIP(
            classnames=[CLASS_NAMES[idx] for idx in self.base_classes],
            cfg=cfg,
            clip_model=self.clip_model
        ).to(self.device)

        for name, param in self.model.named_parameters():
            if "prompt_learner" not in name:
                param.requires_grad_(False)
            else:
                param.requires_grad_(True)

        self.cost_function = nn.CrossEntropyLoss()
        self.grl = GradientReversalLayer(lambda_=1.0)
        self.mlp_adversary = AdversarialMLP(input_dim=len(self.base_classes)).to(self.device, dtype=torch.float16)

        self.optimizer = self.get_optimizer(self.model, None, self.optimizer_configs[0])
        self.lr_scheduler = LambdaLR(self.optimizer, self._lr_lambda)


    def train(self):

        best_model_path = os.path.join("runs/CoCoOp", self.run_name, "best_model.pth")

        # Base training phase


        base_end_epoch, _ = self._train_base_phase(best_model_path)
        self.model.load_state_dict(torch.load(best_model_path))
<<<<<<< HEAD
        base_acc, novel_acc = self.compute_evaluation(base_end_epoch)
        self._log_final_metrics("Final metrics - After Base Training", base_acc, novel_acc, base_end_epoch)

        self.optimizer = self.get_optimizer(self.model, self.mlp_adversary, self.optimizer_configs[1])
=======
        #base_acc, novel_acc = self.compute_evaluation(base_end_epoch)
        #self._log_final_metrics("Final metrics - After Base Training", base_acc, novel_acc, base_end_epoch)
        checksum1 = checksum(self.model)
>>>>>>> 5988558a
        # Adversarial phase
        print("Before adv training:", checksum1)
        adv_end_epoch = self._train_adversarial_phase(base_end_epoch, best_model_path)
       
        checksum2 = checksum(self.model)
        print("After adv training:", checksum2)
        print(f"checksum1: {checksum1}, checksum2: {checksum2}")
        
        #base_acc, novel_acc = self.compute_evaluation(adv_end_epoch)
        #self._log_final_metrics("Final metrics - After Adversarial Training", base_acc, novel_acc, adv_end_epoch)

        self.writer.close()
        self.save_model()

    def _train_base_phase(self, best_model_path):
        best_novel_accuracy = 0.0
        patience = 4
        patience_counter = 0
        c = 0
        pbar = tqdm(total=self.max_epoch, desc="Base Training")

        for e in range(self.max_epoch):
            total_loss, acc, ce_loss, kl_loss = training_step_v2(
                self.model,
                self.train_base,
                self.optimizer,
                self.batch_size,
                self.lambda_kl[0],
                self.device,
            )

            self.logger.log_training_base(
                e,
                self.optimizer.param_groups[0]["lr"],
                ce_loss,
                acc,
                kl_loss,
                total_loss
            )

            base_val_acc, novel_val_acc = self._evaluate_and_log(e)
            if novel_val_acc > best_novel_accuracy:
                best_novel_accuracy = novel_val_acc
                patience_counter = 0
                torch.save(self.model.state_dict(), best_model_path)
            else:
                patience_counter += 1
                if patience_counter >= patience:
                    print(f"Early stopping at epoch {e}")
                    break
            self.lr_scheduler.step()
            pbar.update(1)
            c += 1

        return c, best_novel_accuracy

    def _train_adversarial_phase(self, start_epoch, best_model_path):
        best_novel_accuracy = 0.0
        patience = 5
        patience_counter = 0
        at_least_one_improving = False
        warmup_epochs = max(1, int(0.2 * self.adv_training_epochs))
        lambda_adv_max = self.lambda_adv
        initial_lambda_adv = 0.05
        pbar = tqdm(total=self.adv_training_epochs, desc="Adversarial Training")

        last_model_state = None  # store last model state

        for e in range(start_epoch, start_epoch + self.adv_training_epochs):
            progress = (e - start_epoch + 1) / warmup_epochs
            lambda_adv = initial_lambda_adv + (lambda_adv_max - initial_lambda_adv) * 0.5 * (1 - math.cos(math.pi * min(progress, 1)))

            if self.using_kl_adv:
                total_loss, acc, ce_loss, kl_loss, adv_loss = adversarial_kl_training_step(
                    model=self.model,
                    dataset=self.train_base,
                    optimizer=self.optimizer,
                    batch_size=self.batch_size,
                    cls_cluster_dict=self.cls_cluster_dict,
                    lambda_adv=lambda_adv,
                    mlp_adversary=self.mlp_adversary,
                    grl=self.grl,
                    device=self.device,
                    lambda_kl=self.lambda_kl[1]
                )
            else:
                total_loss, acc, ce_loss, adv_loss = adversarial_training_step(
                    model=self.model,
                    dataset=self.train_base,
                    optimizer=self.optimizer,
                    batch_size=self.batch_size,
                    cls_cluster_dict=self.cls_cluster_dict,
                    lambda_adv=lambda_adv,
                    mlp_adversary=self.mlp_adversary,
                    grl=self.grl,
                    device=self.device
                )
                kl_loss = None

            self.logger.log_training_adv(
                e,
                lambda_adv,
                ce_loss,
                acc,
                adv_loss,
                ce_loss + adv_loss + (kl_loss if kl_loss else 0.0),
                kl_loss=kl_loss
            )

            last_model_state = deepcopy(self.model.state_dict())

            base_val_acc, novel_val_acc = self._evaluate_and_log(
                e,
                is_adv=True,
            )

            if novel_val_acc > best_novel_accuracy:
                best_novel_accuracy = novel_val_acc
                torch.save(self.model.state_dict(), best_model_path)
                at_least_one_improving = True
                patience_counter = 0
            else:
                patience_counter += 1
                if patience_counter >= patience:
                    print(f"Early stopping adversarial at epoch {e}")
                    break
            pbar.update(1)

        if at_least_one_improving:
            self.model.load_state_dict(torch.load(best_model_path))
            print("Loaded best model from adversarial checkpoint.")

        else:
            print("No improvement during second training. Using model from last adversarial epoch.")
            if last_model_state is not None:
                self.model.load_state_dict(last_model_state)
                print("Loaded last adversarial model state.")


        return start_epoch + self.adv_training_epochs

    def _evaluate_and_log(self, epoch, is_adv=False):
        base_val_loss, base_val_acc = eval_step(
            model=self.model,
            dataset=self.val_base,
            cost_function=self.cost_function,
            device=self.device,
            batch_size=self.batch_size,
            desc_add=" - Base",
        )
        novel_val_loss, novel_val_acc = eval_step(
            model=self.model,
            dataset=self.val_novel,
            cost_function=self.cost_function,
            device=self.device,
            batch_size=self.batch_size,
            new_classnames=self.novel_classes,
            desc_add=" - Novel"
        )

        self.logger.log_validation(epoch, base_val_loss, base_val_acc, novel_val_loss, novel_val_acc, is_adv=is_adv)

        return base_val_acc, novel_val_acc

    def _log_final_metrics(self, tag, base_acc, novel_acc, step):
        self.logger.log_final_metrics(tag, base_acc, novel_acc, step)

    def _lr_lambda(self, current_epoch):
        if current_epoch < self.warmup_epoch:
            return self.warmup_cons_lr / self.learning_rate
        return 0.5 * (1 + math.cos(math.pi * (current_epoch - self.warmup_epoch) / (self.max_epoch - self.warmup_epoch)))

    def compute_evaluation(self, epoch_idx, base=False):
        model = self.model if not base else self.clip_model
        base_accuracy = test_step(model, self.test_base, self.base_classes, self.batch_size, self.device, label="test", base=base)
        novel_accuracy = test_step(model, self.test_novel, self.novel_classes, self.batch_size, self.device, label="test", base=base)
        self.logger.log_test_accuracy(epoch_idx, base_accuracy, "base_classes")
        self.logger.log_test_accuracy(epoch_idx, novel_accuracy, "novel_classes")
        return base_accuracy, novel_accuracy

    def save_model(self, path="./bin/cocoop"):
        os.makedirs(path, exist_ok=True)
        torch.save(self.model.state_dict(), os.path.join(path, f"{self.run_name}.pth"))

    def get_optimizer(self, model, mlp_adversary, config):
        params = [
            {
                "params": [p for n, p in model.named_parameters() if "prompt_learner" in n and p.requires_grad],
                "lr": config.prompt_lr,
            }
        ]
        if mlp_adversary is not None:
            params.append({
                "params": mlp_adversary.parameters(),
                "lr": config.mlp_lr,
            })
        return torch.optim.SGD(params, weight_decay=config.weight_decay, momentum=config.momentum)<|MERGE_RESOLUTION|>--- conflicted
+++ resolved
@@ -123,24 +123,21 @@
 
         base_end_epoch, _ = self._train_base_phase(best_model_path)
         self.model.load_state_dict(torch.load(best_model_path))
-<<<<<<< HEAD
         base_acc, novel_acc = self.compute_evaluation(base_end_epoch)
         self._log_final_metrics("Final metrics - After Base Training", base_acc, novel_acc, base_end_epoch)
 
         self.optimizer = self.get_optimizer(self.model, self.mlp_adversary, self.optimizer_configs[1])
-=======
         #base_acc, novel_acc = self.compute_evaluation(base_end_epoch)
         #self._log_final_metrics("Final metrics - After Base Training", base_acc, novel_acc, base_end_epoch)
         checksum1 = checksum(self.model)
->>>>>>> 5988558a
         # Adversarial phase
         print("Before adv training:", checksum1)
         adv_end_epoch = self._train_adversarial_phase(base_end_epoch, best_model_path)
-       
+
         checksum2 = checksum(self.model)
         print("After adv training:", checksum2)
         print(f"checksum1: {checksum1}, checksum2: {checksum2}")
-        
+
         #base_acc, novel_acc = self.compute_evaluation(adv_end_epoch)
         #self._log_final_metrics("Final metrics - After Adversarial Training", base_acc, novel_acc, adv_end_epoch)
 
